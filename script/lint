--- conflicted
+++ resolved
@@ -5,10 +5,7 @@
 echo "running go fmt"
 go fmt ./...
 
-<<<<<<< HEAD
-=======
 echo "running go vet"
->>>>>>> 3965263c
 go vet ./...
 
 echo "Checking if golangci-lint is installed…"
@@ -18,14 +15,8 @@
     echo "golaningci-lint not found installing…"
     date "+%H:%M:%S"
 
-<<<<<<< HEAD
     curl -sSfL https://raw.githubusercontent.com/golangci/golangci-lint/master/install.sh | sh -s -- -b $(go env GOPATH)/bin v1.52.2
 fi
 
-golangci-lint run 
-=======
-    curl -sSfL https://raw.githubusercontent.com/golangci/golangci-lint/master/install.sh | sh -s -- -b $(go env GOPATH)/bin v1.54.2
-fi
-#echo "running golanglint-ci run"
-#golangci-lint run 
->>>>>>> 3965263c
+echo "running golanglint-ci run"
+golangci-lint run 